--- conflicted
+++ resolved
@@ -1,6 +1,3 @@
-<<<<<<< HEAD
-/* A slow optimal ILP extractor.
-=======
 /* An ILP extractor that returns the optimal DAG-extraction.
 
 This extractor is simple so that it's easy to see that it's correct.
@@ -10,13 +7,7 @@
 
 // Without a timeout, some will take > 10 hours to finish.
 const SOLVING_TIME_LIMIT_SECONDS: u64 = 10;
->>>>>>> 36f05d06
 
-It will return the optimal answer - but slowly!
-
-This is supposed to be simple so that it's easy to see
-that it's correct and so it can be used as an oracle to test other extractors.
-*/
 use super::*;
 use coin_cbc::{Col, Model, Sense};
 use indexmap::IndexSet;
@@ -32,11 +23,8 @@
     fn extract(&self, egraph: &EGraph, roots: &[ClassId]) -> ExtractionResult {
         let mut model = Model::default();
 
-<<<<<<< HEAD
-=======
         model.set_parameter("seconds", &SOLVING_TIME_LIMIT_SECONDS.to_string());
 
->>>>>>> 36f05d06
         let vars: IndexMap<ClassId, ClassVars> = egraph
             .classes()
             .values()
@@ -169,14 +157,10 @@
                 .collect::<IndexSet<_>>();
 
             if children_classes.contains(class_id) {
-<<<<<<< HEAD
-                // Self loop. disable this node.
-=======
                 // Self loop - disable this node.
                 // This is clumsier than calling set_col_lower(var,0.0),
                 // but means it'll be infeasible (rather than producing an
                 // incorrect solution) if var corresponds to a root node.
->>>>>>> 36f05d06
                 let row = model.add_row();
                 model.set_weight(row, var, 1.0);
                 model.set_row_equal(row, 0.0);
