/* An ILP extractor that returns the optimal DAG-extraction.

This extractor is simple so that it's easy to see that it's correct.

If the timeout is reached, it will return the result of the faster-greedy-dag extractor.
*/
<<<<<<< HEAD

// Without a timeout, some will take > 10 hours to finish.
const SOLVING_TIME_LIMIT_SECONDS: u64 = 10;
=======
>>>>>>> c04b7fcc

use super::*;
use coin_cbc::{Col, Model, Sense};
use indexmap::IndexSet;

struct ClassVars {
    active: Col,
    nodes: Vec<Col>,
}

pub struct CbcExtractorWithTimeout<const TIMEOUT_IN_SECONDS: u32>;

impl<const TIMEOUT_IN_SECONDS: u32> Extractor for CbcExtractorWithTimeout<TIMEOUT_IN_SECONDS> {
    fn extract(&self, egraph: &EGraph, roots: &[ClassId]) -> ExtractionResult {
<<<<<<< HEAD
        let mut model = Model::default();

        model.set_parameter("seconds", &SOLVING_TIME_LIMIT_SECONDS.to_string());

        let vars: IndexMap<ClassId, ClassVars> = egraph
            .classes()
            .values()
            .map(|class| {
                let cvars = ClassVars {
                    active: model.add_binary(),
                    nodes: class.nodes.iter().map(|_| model.add_binary()).collect(),
                };
                (class.id.clone(), cvars)
            })
            .collect();

        for (class_id, class) in &vars {
            // class active == some node active
            // sum(for node_active in class) == class_active
            let row = model.add_row();
            model.set_row_equal(row, 0.0);
            model.set_weight(row, class.active, -1.0);
            for &node_active in &class.nodes {
                model.set_weight(row, node_active, 1.0);
            }
=======
        return extract(egraph, roots, TIMEOUT_IN_SECONDS);
    }
}
>>>>>>> c04b7fcc

pub struct CbcExtractor;

<<<<<<< HEAD
            for (node_id, &node_active) in egraph[class_id].nodes.iter().zip(&class.nodes) {
                for child_active in childrens_classes_var(node_id.clone()) {
                    // node active implies child active, encoded as:
                    //   node_active <= child_active
                    //   node_active - child_active <= 0
                    let row = model.add_row();
                    model.set_row_upper(row, 0.0);
                    model.set_weight(row, node_active, 1.0);
                    model.set_weight(row, child_active, -1.0);
                }
            }
        }

        model.set_obj_sense(Sense::Minimize);
        for class in egraph.classes().values() {
            for (node_id, &node_active) in class.nodes.iter().zip(&vars[&class.id].nodes) {
                let node = &egraph[node_id];
                let node_cost = node.cost.into_inner();
                assert!(node_cost >= 0.0);

                if node_cost != 0.0 {
                    model.set_obj_coeff(node_active, node_cost);
                }
=======
impl Extractor for CbcExtractor {
    fn extract(&self, egraph: &EGraph, roots: &[ClassId]) -> ExtractionResult {
        return extract(egraph, roots, std::u32::MAX);
    }
}

fn extract(egraph: &EGraph, roots: &[ClassId], timeout_seconds: u32) -> ExtractionResult {
    let mut model = Model::default();

    model.set_parameter("seconds", &timeout_seconds.to_string());

    let vars: IndexMap<ClassId, ClassVars> = egraph
        .classes()
        .values()
        .map(|class| {
            let cvars = ClassVars {
                active: model.add_binary(),
                nodes: class.nodes.iter().map(|_| model.add_binary()).collect(),
            };
            (class.id.clone(), cvars)
        })
        .collect();

    for (class_id, class) in &vars {
        // class active == some node active
        // sum(for node_active in class) == class_active
        let row = model.add_row();
        model.set_row_equal(row, 0.0);
        model.set_weight(row, class.active, -1.0);
        for &node_active in &class.nodes {
            model.set_weight(row, node_active, 1.0);
        }

        let childrens_classes_var = |nid: NodeId| {
            egraph[&nid]
                .children
                .iter()
                .map(|n| egraph[n].eclass.clone())
                .map(|n| vars[&n].active)
                .collect::<IndexSet<_>>()
        };

        for (node_id, &node_active) in egraph[class_id].nodes.iter().zip(&class.nodes) {
            for child_active in childrens_classes_var(node_id.clone()) {
                // node active implies child active, encoded as:
                //   node_active <= child_active
                //   node_active - child_active <= 0
                let row = model.add_row();
                model.set_row_upper(row, 0.0);
                model.set_weight(row, node_active, 1.0);
                model.set_weight(row, child_active, -1.0);
>>>>>>> c04b7fcc
            }
        }
    }

<<<<<<< HEAD
        for root in roots {
            model.set_col_lower(vars[root].active, 1.0);
        }

        block_cycles(&mut model, &vars, &egraph);

        let solution = model.solve();
        log::info!(
            "CBC status {:?}, {:?}, obj = {}",
            solution.raw().status(),
            solution.raw().secondary_status(),
            solution.raw().obj_value(),
        );

        if solution.raw().status() != coin_cbc::raw::Status::Finished {
            let initial_result =
                super::faster_greedy_dag::FasterGreedyDagExtractor.extract(egraph, roots);
            log::info!("Unfinished CBC solution");
            return initial_result;
        }

        let mut result = ExtractionResult::default();

        for (id, var) in &vars {
            let active = solution.col(var.active) > 0.0;
            if active {
                let node_idx = var
                    .nodes
                    .iter()
                    .position(|&n| solution.col(n) > 0.0)
                    .unwrap();
                let node_id = egraph[id].nodes[node_idx].clone();
                result.choose(id.clone(), node_id);
            }
        }

        return result;
=======
    model.set_obj_sense(Sense::Minimize);
    for class in egraph.classes().values() {
        for (node_id, &node_active) in class.nodes.iter().zip(&vars[&class.id].nodes) {
            let node = &egraph[node_id];
            let node_cost = node.cost.into_inner();
            assert!(node_cost >= 0.0);

            if node_cost != 0.0 {
                model.set_obj_coeff(node_active, node_cost);
            }
        }
>>>>>>> c04b7fcc
    }

<<<<<<< HEAD
fn block_cycles(model: &mut Model, vars: &IndexMap<ClassId, ClassVars>, egraph: &EGraph) {
    let mut levels: IndexMap<ClassId, Col> = Default::default();
    for c in vars.keys() {
        levels.insert(c.clone(), model.add_integer());
    }

    // If n.variable is true, opposite_col will be false and vice versa.
    let mut opposite: IndexMap<Col, Col> = Default::default();
    for c in vars.values() {
        for n in &c.nodes {
            let opposite_col = model.add_binary();
            opposite.insert(*n, opposite_col);
            let row = model.add_row();
            model.set_row_equal(row, 1.0);
            model.set_weight(row, opposite_col, 1.0);
            model.set_weight(row, *n, 1.0);
        }
    }

    for (class_id, c) in vars {
        model.set_col_lower(*levels.get(class_id).unwrap(), 0.0);
        model.set_col_upper(*levels.get(class_id).unwrap(), vars.len() as f64);

        for i in 0..c.nodes.len() {
            let n_id = &egraph[class_id].nodes[i];
            let n = &egraph[n_id];
            let var = c.nodes[i];

            let children_classes = n
                .children
                .iter()
                .map(|n| egraph[n].eclass.clone())
                .collect::<IndexSet<_>>();

            if children_classes.contains(class_id) {
                // Self loop - disable this node.
                // This is clumsier than calling set_col_lower(var,0.0),
                // but means it'll be infeasible (rather than producing an
                // incorrect solution) if var corresponds to a root node.
                let row = model.add_row();
                model.set_weight(row, var, 1.0);
                model.set_row_equal(row, 0.0);
                continue;
            }

            for cc in children_classes {
                assert!(*levels.get(class_id).unwrap() != *levels.get(&cc).unwrap());

                let row = model.add_row();
                model.set_row_upper(row, -1.0);
                model.set_weight(row, *levels.get(class_id).unwrap(), 1.0);
                model.set_weight(row, *levels.get(&cc).unwrap(), -1.0);

                // If n.variable is 0, then disable the contraint.
                model.set_weight(
                    row,
                    *opposite.get(&var).unwrap(),
                    -((vars.len() + 1) as f64),
                );
            }
=======
    for root in roots {
        model.set_col_lower(vars[root].active, 1.0);
    }

    block_cycles(&mut model, &vars, &egraph);

    let solution = model.solve();
    log::info!(
        "CBC status {:?}, {:?}, obj = {}",
        solution.raw().status(),
        solution.raw().secondary_status(),
        solution.raw().obj_value(),
    );

    if solution.raw().status() != coin_cbc::raw::Status::Finished {
        assert!(timeout_seconds != std::u32::MAX);

        let initial_result =
            super::faster_greedy_dag::FasterGreedyDagExtractor.extract(egraph, roots);
        log::info!("Unfinished CBC solution");
        return initial_result;
    }

    let mut result = ExtractionResult::default();

    for (id, var) in &vars {
        let active = solution.col(var.active) > 0.0;
        if active {
            let node_idx = var
                .nodes
                .iter()
                .position(|&n| solution.col(n) > 0.0)
                .unwrap();
            let node_id = egraph[id].nodes[node_idx].clone();
            result.choose(id.clone(), node_id);
        }
    }

    return result;
}

/*

 To block cycles, we enforce that a topological ordering exists on the extraction.
 Each class is mapped to a variable (called its level).  Then for each node,
 we add a constraint that if a node is active, then the level of the class the node
 belongs to must be less than than the level of each of the node's children.

 To create a cycle, the levels would need to decrease, so they're blocked. For example,
 given a two class cycle: if class A, has level 'l', and class B has level 'm', then
 'l' must be less than 'm', but because there is also an active node in class B that
 has class A as a child, 'm' must be less than 'l', which is a contradiction.
*/

fn block_cycles(model: &mut Model, vars: &IndexMap<ClassId, ClassVars>, egraph: &EGraph) {
    let mut levels: IndexMap<ClassId, Col> = Default::default();
    for c in vars.keys() {
        let var = model.add_col();
        levels.insert(c.clone(), var);
        //model.set_col_lower(var, 0.0);
        // It solves the benchmarks about 5% faster without this
        //model.set_col_upper(var, vars.len() as f64);
    }

    // If n.variable is true, opposite_col will be false and vice versa.
    let mut opposite: IndexMap<Col, Col> = Default::default();
    for c in vars.values() {
        for n in &c.nodes {
            let opposite_col = model.add_binary();
            opposite.insert(*n, opposite_col);
            let row = model.add_row();
            model.set_row_equal(row, 1.0);
            model.set_weight(row, opposite_col, 1.0);
            model.set_weight(row, *n, 1.0);
        }
    }

    for (class_id, c) in vars {
        for i in 0..c.nodes.len() {
            let n_id = &egraph[class_id].nodes[i];
            let n = &egraph[n_id];
            let var = c.nodes[i];

            let children_classes = n
                .children
                .iter()
                .map(|n| egraph[n].eclass.clone())
                .collect::<IndexSet<_>>();

            if children_classes.contains(class_id) {
                // Self loop - disable this node.
                // This is clumsier than calling set_col_lower(var,0.0),
                // but means it'll be infeasible (rather than producing an
                // incorrect solution) if var corresponds to a root node.
                let row = model.add_row();
                model.set_weight(row, var, 1.0);
                model.set_row_equal(row, 0.0);
                continue;
            }

            for cc in children_classes {
                assert!(*levels.get(class_id).unwrap() != *levels.get(&cc).unwrap());

                let row = model.add_row();
                model.set_row_lower(row, 1.0);
                model.set_weight(row, *levels.get(class_id).unwrap(), -1.0);
                model.set_weight(row, *levels.get(&cc).unwrap(), 1.0);

                // If n.variable is 0, then disable the contraint.
                model.set_weight(row, *opposite.get(&var).unwrap(), (vars.len() + 1) as f64);
            }
>>>>>>> c04b7fcc
        }
    }
}<|MERGE_RESOLUTION|>--- conflicted
+++ resolved
@@ -4,12 +4,6 @@
 
 If the timeout is reached, it will return the result of the faster-greedy-dag extractor.
 */
-<<<<<<< HEAD
-
-// Without a timeout, some will take > 10 hours to finish.
-const SOLVING_TIME_LIMIT_SECONDS: u64 = 10;
-=======
->>>>>>> c04b7fcc
 
 use super::*;
 use coin_cbc::{Col, Model, Sense};
@@ -24,65 +18,12 @@
 
 impl<const TIMEOUT_IN_SECONDS: u32> Extractor for CbcExtractorWithTimeout<TIMEOUT_IN_SECONDS> {
     fn extract(&self, egraph: &EGraph, roots: &[ClassId]) -> ExtractionResult {
-<<<<<<< HEAD
-        let mut model = Model::default();
-
-        model.set_parameter("seconds", &SOLVING_TIME_LIMIT_SECONDS.to_string());
-
-        let vars: IndexMap<ClassId, ClassVars> = egraph
-            .classes()
-            .values()
-            .map(|class| {
-                let cvars = ClassVars {
-                    active: model.add_binary(),
-                    nodes: class.nodes.iter().map(|_| model.add_binary()).collect(),
-                };
-                (class.id.clone(), cvars)
-            })
-            .collect();
-
-        for (class_id, class) in &vars {
-            // class active == some node active
-            // sum(for node_active in class) == class_active
-            let row = model.add_row();
-            model.set_row_equal(row, 0.0);
-            model.set_weight(row, class.active, -1.0);
-            for &node_active in &class.nodes {
-                model.set_weight(row, node_active, 1.0);
-            }
-=======
         return extract(egraph, roots, TIMEOUT_IN_SECONDS);
     }
 }
->>>>>>> c04b7fcc
 
 pub struct CbcExtractor;
 
-<<<<<<< HEAD
-            for (node_id, &node_active) in egraph[class_id].nodes.iter().zip(&class.nodes) {
-                for child_active in childrens_classes_var(node_id.clone()) {
-                    // node active implies child active, encoded as:
-                    //   node_active <= child_active
-                    //   node_active - child_active <= 0
-                    let row = model.add_row();
-                    model.set_row_upper(row, 0.0);
-                    model.set_weight(row, node_active, 1.0);
-                    model.set_weight(row, child_active, -1.0);
-                }
-            }
-        }
-
-        model.set_obj_sense(Sense::Minimize);
-        for class in egraph.classes().values() {
-            for (node_id, &node_active) in class.nodes.iter().zip(&vars[&class.id].nodes) {
-                let node = &egraph[node_id];
-                let node_cost = node.cost.into_inner();
-                assert!(node_cost >= 0.0);
-
-                if node_cost != 0.0 {
-                    model.set_obj_coeff(node_active, node_cost);
-                }
-=======
 impl Extractor for CbcExtractor {
     fn extract(&self, egraph: &EGraph, roots: &[ClassId]) -> ExtractionResult {
         return extract(egraph, roots, std::u32::MAX);
@@ -134,50 +75,10 @@
                 model.set_row_upper(row, 0.0);
                 model.set_weight(row, node_active, 1.0);
                 model.set_weight(row, child_active, -1.0);
->>>>>>> c04b7fcc
-            }
-        }
-    }
-
-<<<<<<< HEAD
-        for root in roots {
-            model.set_col_lower(vars[root].active, 1.0);
-        }
-
-        block_cycles(&mut model, &vars, &egraph);
-
-        let solution = model.solve();
-        log::info!(
-            "CBC status {:?}, {:?}, obj = {}",
-            solution.raw().status(),
-            solution.raw().secondary_status(),
-            solution.raw().obj_value(),
-        );
-
-        if solution.raw().status() != coin_cbc::raw::Status::Finished {
-            let initial_result =
-                super::faster_greedy_dag::FasterGreedyDagExtractor.extract(egraph, roots);
-            log::info!("Unfinished CBC solution");
-            return initial_result;
-        }
-
-        let mut result = ExtractionResult::default();
-
-        for (id, var) in &vars {
-            let active = solution.col(var.active) > 0.0;
-            if active {
-                let node_idx = var
-                    .nodes
-                    .iter()
-                    .position(|&n| solution.col(n) > 0.0)
-                    .unwrap();
-                let node_id = egraph[id].nodes[node_idx].clone();
-                result.choose(id.clone(), node_id);
-            }
-        }
-
-        return result;
-=======
+            }
+        }
+    }
+
     model.set_obj_sense(Sense::Minimize);
     for class in egraph.classes().values() {
         for (node_id, &node_active) in class.nodes.iter().zip(&vars[&class.id].nodes) {
@@ -189,14 +90,70 @@
                 model.set_obj_coeff(node_active, node_cost);
             }
         }
->>>>>>> c04b7fcc
-    }
-
-<<<<<<< HEAD
+    }
+
+    for root in roots {
+        model.set_col_lower(vars[root].active, 1.0);
+    }
+
+    block_cycles(&mut model, &vars, &egraph);
+
+    let solution = model.solve();
+    log::info!(
+        "CBC status {:?}, {:?}, obj = {}",
+        solution.raw().status(),
+        solution.raw().secondary_status(),
+        solution.raw().obj_value(),
+    );
+
+    if solution.raw().status() != coin_cbc::raw::Status::Finished {
+        assert!(timeout_seconds != std::u32::MAX);
+
+        let initial_result =
+            super::faster_greedy_dag::FasterGreedyDagExtractor.extract(egraph, roots);
+        log::info!("Unfinished CBC solution");
+        return initial_result;
+    }
+
+    let mut result = ExtractionResult::default();
+
+    for (id, var) in &vars {
+        let active = solution.col(var.active) > 0.0;
+        if active {
+            let node_idx = var
+                .nodes
+                .iter()
+                .position(|&n| solution.col(n) > 0.0)
+                .unwrap();
+            let node_id = egraph[id].nodes[node_idx].clone();
+            result.choose(id.clone(), node_id);
+        }
+    }
+
+    return result;
+}
+
+/*
+
+ To block cycles, we enforce that a topological ordering exists on the extraction.
+ Each class is mapped to a variable (called its level).  Then for each node,
+ we add a constraint that if a node is active, then the level of the class the node
+ belongs to must be less than than the level of each of the node's children.
+
+ To create a cycle, the levels would need to decrease, so they're blocked. For example,
+ given a two class cycle: if class A, has level 'l', and class B has level 'm', then
+ 'l' must be less than 'm', but because there is also an active node in class B that
+ has class A as a child, 'm' must be less than 'l', which is a contradiction.
+*/
+
 fn block_cycles(model: &mut Model, vars: &IndexMap<ClassId, ClassVars>, egraph: &EGraph) {
     let mut levels: IndexMap<ClassId, Col> = Default::default();
     for c in vars.keys() {
-        levels.insert(c.clone(), model.add_integer());
+        let var = model.add_col();
+        levels.insert(c.clone(), var);
+        //model.set_col_lower(var, 0.0);
+        // It solves the benchmarks about 5% faster without this
+        //model.set_col_upper(var, vars.len() as f64);
     }
 
     // If n.variable is true, opposite_col will be false and vice versa.
@@ -213,9 +170,6 @@
     }
 
     for (class_id, c) in vars {
-        model.set_col_lower(*levels.get(class_id).unwrap(), 0.0);
-        model.set_col_upper(*levels.get(class_id).unwrap(), vars.len() as f64);
-
         for i in 0..c.nodes.len() {
             let n_id = &egraph[class_id].nodes[i];
             let n = &egraph[n_id];
@@ -242,122 +196,6 @@
                 assert!(*levels.get(class_id).unwrap() != *levels.get(&cc).unwrap());
 
                 let row = model.add_row();
-                model.set_row_upper(row, -1.0);
-                model.set_weight(row, *levels.get(class_id).unwrap(), 1.0);
-                model.set_weight(row, *levels.get(&cc).unwrap(), -1.0);
-
-                // If n.variable is 0, then disable the contraint.
-                model.set_weight(
-                    row,
-                    *opposite.get(&var).unwrap(),
-                    -((vars.len() + 1) as f64),
-                );
-            }
-=======
-    for root in roots {
-        model.set_col_lower(vars[root].active, 1.0);
-    }
-
-    block_cycles(&mut model, &vars, &egraph);
-
-    let solution = model.solve();
-    log::info!(
-        "CBC status {:?}, {:?}, obj = {}",
-        solution.raw().status(),
-        solution.raw().secondary_status(),
-        solution.raw().obj_value(),
-    );
-
-    if solution.raw().status() != coin_cbc::raw::Status::Finished {
-        assert!(timeout_seconds != std::u32::MAX);
-
-        let initial_result =
-            super::faster_greedy_dag::FasterGreedyDagExtractor.extract(egraph, roots);
-        log::info!("Unfinished CBC solution");
-        return initial_result;
-    }
-
-    let mut result = ExtractionResult::default();
-
-    for (id, var) in &vars {
-        let active = solution.col(var.active) > 0.0;
-        if active {
-            let node_idx = var
-                .nodes
-                .iter()
-                .position(|&n| solution.col(n) > 0.0)
-                .unwrap();
-            let node_id = egraph[id].nodes[node_idx].clone();
-            result.choose(id.clone(), node_id);
-        }
-    }
-
-    return result;
-}
-
-/*
-
- To block cycles, we enforce that a topological ordering exists on the extraction.
- Each class is mapped to a variable (called its level).  Then for each node,
- we add a constraint that if a node is active, then the level of the class the node
- belongs to must be less than than the level of each of the node's children.
-
- To create a cycle, the levels would need to decrease, so they're blocked. For example,
- given a two class cycle: if class A, has level 'l', and class B has level 'm', then
- 'l' must be less than 'm', but because there is also an active node in class B that
- has class A as a child, 'm' must be less than 'l', which is a contradiction.
-*/
-
-fn block_cycles(model: &mut Model, vars: &IndexMap<ClassId, ClassVars>, egraph: &EGraph) {
-    let mut levels: IndexMap<ClassId, Col> = Default::default();
-    for c in vars.keys() {
-        let var = model.add_col();
-        levels.insert(c.clone(), var);
-        //model.set_col_lower(var, 0.0);
-        // It solves the benchmarks about 5% faster without this
-        //model.set_col_upper(var, vars.len() as f64);
-    }
-
-    // If n.variable is true, opposite_col will be false and vice versa.
-    let mut opposite: IndexMap<Col, Col> = Default::default();
-    for c in vars.values() {
-        for n in &c.nodes {
-            let opposite_col = model.add_binary();
-            opposite.insert(*n, opposite_col);
-            let row = model.add_row();
-            model.set_row_equal(row, 1.0);
-            model.set_weight(row, opposite_col, 1.0);
-            model.set_weight(row, *n, 1.0);
-        }
-    }
-
-    for (class_id, c) in vars {
-        for i in 0..c.nodes.len() {
-            let n_id = &egraph[class_id].nodes[i];
-            let n = &egraph[n_id];
-            let var = c.nodes[i];
-
-            let children_classes = n
-                .children
-                .iter()
-                .map(|n| egraph[n].eclass.clone())
-                .collect::<IndexSet<_>>();
-
-            if children_classes.contains(class_id) {
-                // Self loop - disable this node.
-                // This is clumsier than calling set_col_lower(var,0.0),
-                // but means it'll be infeasible (rather than producing an
-                // incorrect solution) if var corresponds to a root node.
-                let row = model.add_row();
-                model.set_weight(row, var, 1.0);
-                model.set_row_equal(row, 0.0);
-                continue;
-            }
-
-            for cc in children_classes {
-                assert!(*levels.get(class_id).unwrap() != *levels.get(&cc).unwrap());
-
-                let row = model.add_row();
                 model.set_row_lower(row, 1.0);
                 model.set_weight(row, *levels.get(class_id).unwrap(), -1.0);
                 model.set_weight(row, *levels.get(&cc).unwrap(), 1.0);
@@ -365,7 +203,6 @@
                 // If n.variable is 0, then disable the contraint.
                 model.set_weight(row, *opposite.get(&var).unwrap(), (vars.len() + 1) as f64);
             }
->>>>>>> c04b7fcc
         }
     }
 }