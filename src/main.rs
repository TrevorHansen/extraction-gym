--- conflicted
+++ resolved
@@ -46,15 +46,14 @@
                 use_for_bench: true,
             },
         ),
-        /*(
+        (
             "faster-greedy-dag",
             ExtractorDetail {
                 extractor: extract::faster_greedy_dag::FasterGreedyDagExtractor.boxed(),
                 optimal: Optimal::Neither,
                 use_for_bench: true,
             },
-        ),*/
-
+        ),
         /*(
             "global-greedy-dag",
             ExtractorDetail {
@@ -72,8 +71,6 @@
                 use_for_bench: true,
             },
         ),
-<<<<<<< HEAD
-=======
         #[cfg(feature = "ilp-cbc")]
         (
             "ilp-cbc",
@@ -83,16 +80,23 @@
                 use_for_bench: false, // takes >10 hours sometimes
             },
         ),
->>>>>>> 2a388178
         #[cfg(feature = "ilp-cbc")]
         (
-            "ilp-cbc-timeout",
-            extract::ilp_cbc::CbcExtractorWithTimeout::<10>.boxed(),
+            "faster-ilp-cbc-timeout",
+            ExtractorDetail {
+                extractor: extract::faster_ilp_cbc::FasterCbcExtractorWithTimeout::<10>.boxed(),
+                optimal: Optimal::DAG,
+                use_for_bench: true,
+            },
         ),
         #[cfg(feature = "ilp-cbc")]
         (
-            "faster-ilp-cbc-timeout",
-            extract::faster_ilp_cbc::FasterCbcExtractorWithTimeout::<10>.boxed(),
+            "faster-ilp-cbc",
+            ExtractorDetail {
+                extractor: extract::faster_ilp_cbc::FasterCbcExtractor::<10>.boxed(),
+                optimal: Optimal::DAG,
+                use_for_bench: true,
+            },
         ),
     ]
     .into_iter()
