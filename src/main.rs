--- conflicted
+++ resolved
@@ -19,20 +19,19 @@
     env_logger::init();
 
     let extractors: IndexMap<&str, Box<dyn Extractor>> = [
-        ("bottom-up", extract::bottom_up::BottomUpExtractor.boxed()),
+        //("bottom-up", extract::bottom_up::BottomUpExtractor.boxed()),
         (
-<<<<<<< HEAD
             "bottom-up-recursive",
             extract::bottom_up_recursive::BottomUpRecursiveExtractor.boxed(),
-=======
+        ),
+        (
             "bottom-up-analysis",
             extract::bottom_up_analysis::BottomUpAnalysisExtractor.boxed(),
         ),
-        (
-            "greedy-dag",
-            extract::greedy_dag::GreedyDagExtractor.boxed(),
->>>>>>> ba3ce5f7
-        ),
+        //        (
+        //           "greedy-dag",
+        //           extract::greedy_dag::GreedyDagExtractor.boxed(),
+        //       ),
         //(
         //    "greedy-dag",
         //    extract::greedy_dag::GreedyDagExtractor.boxed(),
